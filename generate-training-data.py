import argparse
import concurrent.futures
import logging
import os
import random
import shutil
import threading
import time

import imageio.v3 as iio
import numpy as np
from omero.gateway import BlitzGateway
from skimage.transform import resize
from tqdm import tqdm

MIN_SIZE = 256
NORM_COEFF = np.power(2, 16)

# Global set to track used image IDs across all threads
used_image_ids = set()
used_image_ids_lock = threading.Lock()


def clean_output_directories(args):
    """
    Check if output directories exist and clean them if they do.
    Create them if they don't exist.
    """
    directories = [args.mixed_dir, args.source_dir, args.target_dir]

    for directory in directories:
        if directory is None:
            continue

        if os.path.exists(directory):
            print(f"Directory {directory} exists. Cleaning contents...")
            # Remove all files in the directory
            for filename in os.listdir(directory):
                file_path = os.path.join(directory, filename)
                try:
                    if os.path.isfile(file_path) or os.path.islink(file_path):
                        os.unlink(file_path)
                    elif os.path.isdir(file_path):
                        shutil.rmtree(file_path)
                except Exception as e:
                    print(f"Failed to delete {file_path}: {e}")
        else:
            print(f"Creating directory: {directory}")
            os.makedirs(directory, exist_ok=True)


def print_obj(obj, indent=0):
    """
    Helper method to display info about OMERO objects.
    Now uses logging instead of printing to stdout.
    """
    logging.info("""%s%s:%s  Name:"%s" (owner=%s)""" % (
        " " * indent,
        obj.OMERO_CLASS,
        obj.getId(),
        obj.getName(),
        obj.getOwnerOmeName()))

    def is_image_already_used(image_id):
        """Check if an image ID has already been processed."""
        with used_image_ids_lock:
            return image_id in used_image_ids

    def mark_image_as_used(image_id):
        """Mark an image ID as processed."""
        with used_image_ids_lock:
            used_image_ids.add(image_id)
            return True

    def load_numpy_array(image, target_x_dim=1024, target_y_dim=1024):
        """
    Loads a microscopy image into a NumPy array.
    Uses logging for status messages.
    """
        pixels = image.getPrimaryPixels()
        size_z = pixels.getSizeZ()
        size_c = pixels.getSizeC()
        size_t = pixels.getSizeT()
        size_y = pixels.getSizeY()
        size_x = pixels.getSizeX()

        if size_z < 1 or size_t < 1 or size_c < 1:
            logging.warning(
                f"Image {image.getName()} has invalid dimensions (Z:{size_z}, C:{size_c}, T:{size_t}). Cannot load planes.")
            return None

        selected_z_plane = random.randint(0, size_z - 1)
        selected_t_timepoint = random.randint(0, size_t - 1)
        s = f"t:{size_t} c:{size_c} z:{size_z} y:{size_y} x:{size_x} (selected t:{selected_t_timepoint} z:{selected_z_plane})"
        logging.info(s)

        cropped_size_y = min(target_y_dim, size_y)
        cropped_size_x = min(target_x_dim, size_x)
        start_y = random.randint(0, size_y - cropped_size_y) if size_y > target_y_dim else 0
        start_x = random.randint(0, size_x - cropped_size_x) if size_x > target_x_dim else 0

        loaded_planes = []
        logging.info(
            f"Downloading image {image.getName()} (cropped region: X={start_x}-{start_x + cropped_size_x}, Y={start_y}-{start_y + cropped_size_y})")
        try:
            for c in range(size_c):
                tile_coords_tuple = (start_x, start_y, cropped_size_x, cropped_size_y)
                plane_data = pixels.getTile(selected_z_plane, c, selected_t_timepoint, tile_coords_tuple)
                loaded_planes.append(plane_data)
            all_channels_cropped_data = np.stack(loaded_planes)
        except Exception as e:
            logging.error(f"Error loading cropped planes for image {image.getName()}: {e}")
            return None

        final_shape = (1, size_c, 1, cropped_size_y, cropped_size_x)
        return np.reshape(all_channels_cropped_data, newshape=final_shape)

    def save_images(image: np.ndarray, filename: str, new_shape=None):
        if new_shape is not None:
            image = resize(image, new_shape, preserve_range=True)
        iio.imwrite(filename, image, extension='.tif')
        logging.info(f"Saved {filename}")

    def generate_crosstalk_data(pure_target_channel: np.ndarray, pure_source_channel: np.ndarray,
                                crosstalk_coefficient: float) -> tuple[np.ndarray, float]:
        if not (0.0 <= crosstalk_coefficient <= 1.0):
            logging.warning("Crosstalk coefficient is typically between 0 and 1.")
        if pure_target_channel.shape != pure_source_channel.shape:
            raise ValueError("Pure target and source channel images must have the same shape.")
        pure_target_channel = pure_target_channel.astype(np.float64)
        pure_source_channel = pure_source_channel.astype(np.float64)
        sum_pure_target_channel = float(np.sum(pure_target_channel))
        sum_pure_source_channel = float(np.sum(pure_source_channel))
        if not sum_pure_source_channel > 0.0:
            return None, 0.0
        alpha = (crosstalk_coefficient * sum_pure_target_channel) / (
                sum_pure_source_channel * (1.0 - crosstalk_coefficient))
        bleed_through_signal = alpha * pure_source_channel
        mixed_target_channel = pure_target_channel + bleed_through_signal
        current_max = np.max(mixed_target_channel)
        if current_max == 0:
            normalized_mixed_target_channel = np.zeros_like(mixed_target_channel)
        else:
            normalized_mixed_target_channel = mixed_target_channel * NORM_COEFF / current_max
        sum_mixed_target_channel = float(np.sum(mixed_target_channel))
        if sum_mixed_target_channel > 0.0:
            bleedthrough_proportion = float(np.sum(bleed_through_signal)) / sum_mixed_target_channel
        else:
            bleedthrough_proportion = 0.0
        return normalized_mixed_target_channel / NORM_COEFF, bleedthrough_proportion

    HOST = 'ws://idr.openmicroscopy.org/omero-ws'
    USER = 'public'
    PASS = 'public'

    MAX_RETRIES = 1000  # Increased to handle duplicate avoidance

    def find_random_project_image(conn):
        """
    Finds a random image from the Project > Dataset hierarchy that hasn't been used.
    Returns: A tuple of (project, dataset, image) or (None, None, None) on failure.
    """
<<<<<<< HEAD
    pixels = image.getPrimaryPixels()

    size_z = pixels.getSizeZ()
    size_c = pixels.getSizeC()
    size_t = pixels.getSizeT()
    size_y = pixels.getSizeY()
    size_x = pixels.getSizeX()

    # Ensure dimensions are valid for loading
    if size_z < 1 or size_t < 1 or size_c < 1:
        print(
            f"Warning: Image {image.getName()} has invalid dimensions (Z:{size_z}, C:{size_c}, T:{size_t}). Cannot load planes.")
        return None

    # Randomly select Z and T planes
    selected_z_plane = random.randint(0, size_z - 1)
    selected_t_timepoint = random.randint(0, size_t - 1)

    s = "t:%s c:%s z:%s y:%s x:%s (selected t:%s z:%s)" % \
        (size_t, size_c, size_z, size_y, size_x, selected_t_timepoint, selected_z_plane)
    print(s)

    # --- Determine Cropping Dimensions and Start Points ---
    # Ensure cropped dimensions don't exceed original dimensions
    cropped_size_y = min(target_y_dim, size_y)
    cropped_size_x = min(target_x_dim, size_x)

    # Calculate random start_y/start_x if original dim is larger than target
    start_y = random.randint(0, size_y - cropped_size_y) if size_y > target_y_dim else 0
    start_x = random.randint(0, size_x - cropped_size_x) if size_x > target_x_dim else 0

    # --- Efficiently Load Only the Cropped Region ---
    loaded_planes = []
    print(
        f"Downloading image {image.getName()} (cropped region: X={start_x}-{start_x + cropped_size_x}, Y={start_y}-{start_y + cropped_size_y})")
    try:
        for c in range(size_c):
            # --- FIX: Pass Z, C, T, and the tile coordinates as a single tuple ---
            # This signature matches the argument count constraints and the pattern
            # implied by your getTiles example for a single tile.
            tile_coords_tuple = (start_x, start_y, cropped_size_x, cropped_size_y)

            # The assumed getTile() signature is now:
            # getTile(z, c, t, (x, y, width, height))
            plane_data = pixels.getTile(
                selected_z_plane, c, selected_t_timepoint, tile_coords_tuple
            )
            loaded_planes.append(plane_data)

        # Stack the loaded tiles. Shape will be (size_c, cropped_size_y, cropped_size_x)
        all_channels_cropped_data = np.stack(loaded_planes)

    except Exception as e:
        print(f"Error loading cropped planes for image {image.getName()}: {e}")
        return None

    # Reshape to (1, size_c, 1, cropped_size_y, cropped_size_x)
    final_shape = (1, size_c, 1, cropped_size_y, cropped_size_x)
    return np.reshape(all_channels_cropped_data, newshape=final_shape)


def save_images(image: np.ndarray, filename: str, new_shape=None):
    """
    Saves a NumPy array as a TIFF image.
    Resizes the image if new_shape is specified.
    Handles appropriate data type conversion for saving.

    Parameters:
    - image: NumPy array representing the image.
    - filename: String representing the filename to save the image as.
    - new_shape: Tuple representing the new shape (height, width) for the image.
    """
    if new_shape is not None:
        # Resize the image with interpolation
        image = resize(image, new_shape, preserve_range=True)

    # Imageio can handle float32 directly for TIFF.
    iio.imwrite(filename, image, extension='.tif')
    print(f"Saved {filename}")


def generate_crosstalk_data(pure_target_channel: np.ndarray, pure_source_channel: np.ndarray,
                            crosstalk_coefficient: float) -> tuple[np.ndarray, float]:
    if not (0.0 <= crosstalk_coefficient <= 1.0):
        print("Warning: Crosstalk coefficient is typically between 0 and 1.")

    if pure_target_channel.shape != pure_source_channel.shape:
        raise ValueError("Pure target and source channel images must have the same shape.")

    # Ensure inputs are float to allow for scaling and addition
    pure_target_channel = pure_target_channel.astype(np.float64)
    pure_source_channel = pure_source_channel.astype(np.float64)

    target_sum = float(np.sum(pure_target_channel))
    source_sum = float(np.sum(pure_source_channel))

    alpha = (crosstalk_coefficient * target_sum) / (source_sum * (1.0 - crosstalk_coefficient))

    # Calculate the bleed-through signal
    bleed_through_signal = alpha * pure_source_channel

    # Generate the mixed target channel image
    mixed_target_channel = pure_target_channel + bleed_through_signal

    # Rescale the entire image based on its actual min/max
    current_max = np.max(mixed_target_channel)

    if current_max == 0:  # Handle uniform image to avoid division by zero
        normalized_mixed_target_channel = np.zeros_like(mixed_target_channel)
    else:
        # Scale to 0 to NORM_COEFF range
        normalized_mixed_target_channel = mixed_target_channel * NORM_COEFF / current_max

    sum_mixed_target_channel = float(np.sum(mixed_target_channel))

    if sum_mixed_target_channel > 0.0:
        bleedthrough_proportion = float(np.sum(bleed_through_signal)) / sum_mixed_target_channel
    else:
        bleedthrough_proportion = 0.0

    return normalized_mixed_target_channel / NORM_COEFF, bleedthrough_proportion  # Assuming you still want 0-1 float output


HOST = 'ws://idr.openmicroscopy.org/omero-ws'
conn = BlitzGateway('public', 'public', host=HOST, secure=True)
print(conn.connect())
conn.c.enableKeepAlive(60)

projects = list(conn.getObjects("Project"))

# Define the attribute and the value you're looking for
attribute_name = "Imaging Method"
# Define your search terms as a list
search_terms = ["fluorescence", "confocal"]

# Set to keep track of processed image IDs
processed_image_ids = set()

for j in range(n_images):
    print(f'Obtaining image set {j} of {n_images}')
    foundProject = False

    while not foundProject:
        random_project = random.choice(projects)
        print(f'Checking project {random_project.getName()}')
        kv_annotations = random_project.listAnnotations()  # or specific namespace if known
        for annotation in kv_annotations:
            if hasattr(annotation, 'getMapValue'):  # check if it's a MapAnnotation
                for key_value_pair in annotation.getMapValue():
                    key = key_value_pair.name
                    value = key_value_pair.value
                    if key == attribute_name:
                        print(f'{key}: {value}')
                        if any(term.lower() in value.lower() for term in search_terms):
                            datasets = list(random_project.listChildren())
                            random_dataset = random.choice(datasets)
                            images = list(random_dataset.listChildren())
                            random_image = random.choice(images)
                            if (random_image.getId() not in processed_image_ids and
                                    random_image.getPrimaryPixels().getSizeC() > 1 and
                                    random_image.getPrimaryPixels().getSizeX() > MIN_SIZE and
                                    random_image.getPrimaryPixels().getSizeY() > MIN_SIZE):
                                foundProject = True
                                processed_image_ids.add(random_image.getId())
=======
        projects = list(conn.getObjects("Project"))
        attribute_name = "Imaging Method"
        search_terms = ["fluorescence", "confocal"]

        retry_count = 0
        while retry_count < MAX_RETRIES:
            retry_count += 1
            random_project = random.choice(projects)
            kv_annotations = random_project.listAnnotations()
            found_imaging_method = False
            for annotation in kv_annotations:
                if hasattr(annotation, 'getMapValue'):
                    for key_value_pair in annotation.getMapValue():
                        key = key_value_pair.name
                        value = key_value_pair.value
                        if key == attribute_name:
                            if any(term.lower() in value.lower() for term in search_terms):
                                found_imaging_method = True
>>>>>>> c2dc60ef
                                break
                if found_imaging_method:
                    break

            if not found_imaging_method:
                continue

            datasets = list(random_project.listChildren())
            if not datasets:
                continue

            random_dataset = random.choice(datasets)
            images = list(random_dataset.listChildren())
            if not images:
                continue

            # Try multiple images from this dataset to find an unused one
            random.shuffle(images)  # Randomize the order
            for image in images[:min(10, len(images))]:  # Check up to 10 images from this dataset
                if (image.getPrimaryPixels().getSizeC() > 1 and
                        image.getPrimaryPixels().getSizeX() > MIN_SIZE and
                        image.getPrimaryPixels().getSizeY() > MIN_SIZE and
                        not is_image_already_used(image.getId())):
                    # Mark as used immediately to prevent race conditions
                    mark_image_as_used(image.getId())
                    logging.info(f"Successfully found unused project image after {retry_count} attempts.")
                    return random_project, random_dataset, image

        logging.error(f"Failed to find an unused Project image after {MAX_RETRIES} attempts.")
        return None, None, None

    def find_random_screen_image(conn):
        """
    Finds a random image from the Screen > Plate > Well hierarchy that hasn't been used.
    Returns: A tuple of (screen, plate, well, image) or (None, None, None, None) on failure.
    """
        screens = list(conn.getObjects("Screen"))
        if not screens:
            logging.error("No screens found on the server.")
            return None, None, None, None

        retry_count = 0
        while retry_count < MAX_RETRIES:
            retry_count += 1
            random_screen = random.choice(screens)
            plates = list(random_screen.listChildren())
            if not plates:
                continue

            random_plate = random.choice(plates)
            wells = list(random_plate.listChildren())
            if not wells:
                continue

            random_well = random.choice(wells)
            well_samples = list(random_well.listChildren())
            if not well_samples:
                continue

            # Try multiple images from this well to find an unused one
            random.shuffle(well_samples)  # Randomize the order
            for well_sample in well_samples[:min(5, len(well_samples))]:  # Check up to 5 images from this well
                image = well_sample.getImage()
                if (image.getPrimaryPixels().getSizeC() > 1 and
                        image.getPrimaryPixels().getSizeX() > MIN_SIZE and
                        image.getPrimaryPixels().getSizeY() > MIN_SIZE and
                        not is_image_already_used(image.getId())):
                    # Mark as used immediately to prevent race conditions
                    mark_image_as_used(image.getId())
                    logging.info(f"Successfully found unused screen image after {retry_count} attempts.")
                    return random_screen, random_plate, random_well, image

        logging.error(f"Failed to find an unused Screen image after {MAX_RETRIES} attempts.")
        return None, None, None, None

    def worker_task(args, images_to_process, worker_id):
        if images_to_process == 0:
            return

        logging.info(
            f"Worker {worker_id} starting. Assigned to process {images_to_process} images. Creating new connection...")
        conn = None
        try:
            conn = BlitzGateway(USER, PASS, host=HOST, secure=True)
            conn.connect()
            conn.c.enableKeepAlive(60)

            successful_processes = 0
            for i in range(images_to_process):
                logging.info(f'Worker {worker_id}: Processing image {i + 1} of {images_to_process}.')

                image = None
                # Randomly choose between Project hierarchy (0) and Screen hierarchy (1)
                hierarchy_choice = random.choice([0, 1])

                if hierarchy_choice == 0:
                    logging.info(f"Worker {worker_id}: Choosing image from Project hierarchy.")
                    random_project, random_dataset, random_image = find_random_project_image(conn)
                    if random_image:
                        print_obj(random_project)
                        print_obj(random_dataset)
                        print_obj(random_image)
                        image = random_image
                else:
                    logging.info(f"Worker {worker_id}: Choosing image from Screen hierarchy.")
                    random_screen, random_plate, random_well, random_image = find_random_screen_image(conn)
                    if random_image:
                        print_obj(random_screen)
                        print_obj(random_plate)
                        print_obj(random_well)
                        print_obj(random_image)
                        image = random_image

                if image is not None:
                    data = load_numpy_array(image)
                    if data is not None:
                        source_channel = random.choice(range(np.size(data[0], 0)))
                        target_channel = source_channel
                        while source_channel == target_channel:
                            target_channel = random.choice(range(np.size(data[0], 0)))

                        logging.info(f'Source Channel: {source_channel}')
                        logging.info(f'Target Channel: {target_channel}')

                        crosstalk_coefficients = [random.random() * args.max_crosstalk]
                        for alpha in crosstalk_coefficients:
                            mixed_image, crosstalk_proportion = generate_crosstalk_data(
                                pure_target_channel=data[0, target_channel, 0],
                                pure_source_channel=data[0, source_channel, 0],
                                crosstalk_coefficient=alpha
                            )
                            if mixed_image is not None:
                                mixed_filename = os.path.join(args.mixed_dir,
                                                              f"image_{image.getId()}_alpha_{crosstalk_proportion:.2f}_mixed.tif")
                                source_filename = os.path.join(args.source_dir,
                                                               f"image_{image.getId()}_alpha_{crosstalk_proportion:.2f}_source.tif")
                                target_filename = os.path.join(args.target_dir,
                                                               f"image_{image.getId()}_alpha_{crosstalk_proportion:.2f}_target.tif")
                                save_images(mixed_image, mixed_filename, new_shape=[MIN_SIZE, MIN_SIZE])
                                logging.info(f'Generated and saved {mixed_filename} in {args.mixed_dir}')
                                save_images(data[0, source_channel, 0] / NORM_COEFF, source_filename,
                                            new_shape=[MIN_SIZE, MIN_SIZE])
                                save_images(data[0, target_channel, 0] / NORM_COEFF, target_filename,
                                            new_shape=[MIN_SIZE, MIN_SIZE])
                                logging.info(f'Generated and saved {source_filename} in {args.source_dir}')
                                successful_processes += 1
                    else:
                        logging.error("No image has been loaded - something has gone wrong somewhere!")
                else:
                    logging.warning(
                        f"Worker {worker_id}: Could not find a suitable unused image to process in this iteration.")

            logging.info(f"Worker {worker_id} completed. Successfully processed {successful_processes} images.")

        except Exception as e:
            logging.error(f"An error occurred in worker {worker_id}: {e}")
        finally:
            if conn and conn.isConnected():
                conn.close()
                logging.info(f"Worker {worker_id} finished. Connection closed.")

    if __name__ == '__main__':
        parser = argparse.ArgumentParser()
        parser.add_argument('-c', '--max_crosstalk', type=float, default=0.5,
                            help='Maximum relative crosstalk applied from source channel to bleed channel')
        parser.add_argument('-b', '--mixed_dir', help='Directory to save generated "bleed-through" images')
        parser.add_argument('-s', '--source_dir', help='Directory to save original "source" channel')
        parser.add_argument('-t', '--target_dir', help='Directory to save original "target" channel')
        parser.add_argument('-n', '--number_of_images', type=int, default=1,
                            help='Number of image sets to generate')
        parser.add_argument('-l', '--log_file', type=str, default='processing.log',
                            help='Path to the log file for detailed output')
        args = parser.parse_args()

        logging.basicConfig(level=logging.INFO,
                            format='%(asctime)s - %(threadName)s - %(levelname)s - %(message)s',
                            handlers=[logging.FileHandler(args.log_file, mode='w')])

        print(f"Detailed logs are being written to {args.log_file}")

        # Clean/create output directories
        clean_output_directories(args)

        start_time = time.time()

        num_workers = min(args.number_of_images, os.cpu_count() * 4)
        images_per_worker = args.number_of_images // num_workers
        remainder = args.number_of_images % num_workers
        work_items = [images_per_worker] * num_workers
        for i in range(remainder):
            work_items[i] += 1

        print(f"Total images to generate: {args.number_of_images}")
        print(f"Number of workers: {num_workers}")
        print(f"Work distribution: {work_items}")

        with concurrent.futures.ThreadPoolExecutor(max_workers=num_workers) as executor:
            futures = [executor.submit(worker_task, args, count, i) for i, count in enumerate(work_items)]

            for future in tqdm(concurrent.futures.as_completed(futures), total=len(futures), desc="Processing images"):
                try:
                    future.result()
                except Exception as e:
                    logging.exception("An exception from a thread was propagated.")

        end_time = time.time()
        total_time = end_time - start_time

        print("\nAll tasks completed. Please check the log file for details.")
        print(f"Total execution time: {total_time:.2f} seconds")
        print(f"Total unique images processed: {len(used_image_ids)}")<|MERGE_RESOLUTION|>--- conflicted
+++ resolved
@@ -160,172 +160,6 @@
     Finds a random image from the Project > Dataset hierarchy that hasn't been used.
     Returns: A tuple of (project, dataset, image) or (None, None, None) on failure.
     """
-<<<<<<< HEAD
-    pixels = image.getPrimaryPixels()
-
-    size_z = pixels.getSizeZ()
-    size_c = pixels.getSizeC()
-    size_t = pixels.getSizeT()
-    size_y = pixels.getSizeY()
-    size_x = pixels.getSizeX()
-
-    # Ensure dimensions are valid for loading
-    if size_z < 1 or size_t < 1 or size_c < 1:
-        print(
-            f"Warning: Image {image.getName()} has invalid dimensions (Z:{size_z}, C:{size_c}, T:{size_t}). Cannot load planes.")
-        return None
-
-    # Randomly select Z and T planes
-    selected_z_plane = random.randint(0, size_z - 1)
-    selected_t_timepoint = random.randint(0, size_t - 1)
-
-    s = "t:%s c:%s z:%s y:%s x:%s (selected t:%s z:%s)" % \
-        (size_t, size_c, size_z, size_y, size_x, selected_t_timepoint, selected_z_plane)
-    print(s)
-
-    # --- Determine Cropping Dimensions and Start Points ---
-    # Ensure cropped dimensions don't exceed original dimensions
-    cropped_size_y = min(target_y_dim, size_y)
-    cropped_size_x = min(target_x_dim, size_x)
-
-    # Calculate random start_y/start_x if original dim is larger than target
-    start_y = random.randint(0, size_y - cropped_size_y) if size_y > target_y_dim else 0
-    start_x = random.randint(0, size_x - cropped_size_x) if size_x > target_x_dim else 0
-
-    # --- Efficiently Load Only the Cropped Region ---
-    loaded_planes = []
-    print(
-        f"Downloading image {image.getName()} (cropped region: X={start_x}-{start_x + cropped_size_x}, Y={start_y}-{start_y + cropped_size_y})")
-    try:
-        for c in range(size_c):
-            # --- FIX: Pass Z, C, T, and the tile coordinates as a single tuple ---
-            # This signature matches the argument count constraints and the pattern
-            # implied by your getTiles example for a single tile.
-            tile_coords_tuple = (start_x, start_y, cropped_size_x, cropped_size_y)
-
-            # The assumed getTile() signature is now:
-            # getTile(z, c, t, (x, y, width, height))
-            plane_data = pixels.getTile(
-                selected_z_plane, c, selected_t_timepoint, tile_coords_tuple
-            )
-            loaded_planes.append(plane_data)
-
-        # Stack the loaded tiles. Shape will be (size_c, cropped_size_y, cropped_size_x)
-        all_channels_cropped_data = np.stack(loaded_planes)
-
-    except Exception as e:
-        print(f"Error loading cropped planes for image {image.getName()}: {e}")
-        return None
-
-    # Reshape to (1, size_c, 1, cropped_size_y, cropped_size_x)
-    final_shape = (1, size_c, 1, cropped_size_y, cropped_size_x)
-    return np.reshape(all_channels_cropped_data, newshape=final_shape)
-
-
-def save_images(image: np.ndarray, filename: str, new_shape=None):
-    """
-    Saves a NumPy array as a TIFF image.
-    Resizes the image if new_shape is specified.
-    Handles appropriate data type conversion for saving.
-
-    Parameters:
-    - image: NumPy array representing the image.
-    - filename: String representing the filename to save the image as.
-    - new_shape: Tuple representing the new shape (height, width) for the image.
-    """
-    if new_shape is not None:
-        # Resize the image with interpolation
-        image = resize(image, new_shape, preserve_range=True)
-
-    # Imageio can handle float32 directly for TIFF.
-    iio.imwrite(filename, image, extension='.tif')
-    print(f"Saved {filename}")
-
-
-def generate_crosstalk_data(pure_target_channel: np.ndarray, pure_source_channel: np.ndarray,
-                            crosstalk_coefficient: float) -> tuple[np.ndarray, float]:
-    if not (0.0 <= crosstalk_coefficient <= 1.0):
-        print("Warning: Crosstalk coefficient is typically between 0 and 1.")
-
-    if pure_target_channel.shape != pure_source_channel.shape:
-        raise ValueError("Pure target and source channel images must have the same shape.")
-
-    # Ensure inputs are float to allow for scaling and addition
-    pure_target_channel = pure_target_channel.astype(np.float64)
-    pure_source_channel = pure_source_channel.astype(np.float64)
-
-    target_sum = float(np.sum(pure_target_channel))
-    source_sum = float(np.sum(pure_source_channel))
-
-    alpha = (crosstalk_coefficient * target_sum) / (source_sum * (1.0 - crosstalk_coefficient))
-
-    # Calculate the bleed-through signal
-    bleed_through_signal = alpha * pure_source_channel
-
-    # Generate the mixed target channel image
-    mixed_target_channel = pure_target_channel + bleed_through_signal
-
-    # Rescale the entire image based on its actual min/max
-    current_max = np.max(mixed_target_channel)
-
-    if current_max == 0:  # Handle uniform image to avoid division by zero
-        normalized_mixed_target_channel = np.zeros_like(mixed_target_channel)
-    else:
-        # Scale to 0 to NORM_COEFF range
-        normalized_mixed_target_channel = mixed_target_channel * NORM_COEFF / current_max
-
-    sum_mixed_target_channel = float(np.sum(mixed_target_channel))
-
-    if sum_mixed_target_channel > 0.0:
-        bleedthrough_proportion = float(np.sum(bleed_through_signal)) / sum_mixed_target_channel
-    else:
-        bleedthrough_proportion = 0.0
-
-    return normalized_mixed_target_channel / NORM_COEFF, bleedthrough_proportion  # Assuming you still want 0-1 float output
-
-
-HOST = 'ws://idr.openmicroscopy.org/omero-ws'
-conn = BlitzGateway('public', 'public', host=HOST, secure=True)
-print(conn.connect())
-conn.c.enableKeepAlive(60)
-
-projects = list(conn.getObjects("Project"))
-
-# Define the attribute and the value you're looking for
-attribute_name = "Imaging Method"
-# Define your search terms as a list
-search_terms = ["fluorescence", "confocal"]
-
-# Set to keep track of processed image IDs
-processed_image_ids = set()
-
-for j in range(n_images):
-    print(f'Obtaining image set {j} of {n_images}')
-    foundProject = False
-
-    while not foundProject:
-        random_project = random.choice(projects)
-        print(f'Checking project {random_project.getName()}')
-        kv_annotations = random_project.listAnnotations()  # or specific namespace if known
-        for annotation in kv_annotations:
-            if hasattr(annotation, 'getMapValue'):  # check if it's a MapAnnotation
-                for key_value_pair in annotation.getMapValue():
-                    key = key_value_pair.name
-                    value = key_value_pair.value
-                    if key == attribute_name:
-                        print(f'{key}: {value}')
-                        if any(term.lower() in value.lower() for term in search_terms):
-                            datasets = list(random_project.listChildren())
-                            random_dataset = random.choice(datasets)
-                            images = list(random_dataset.listChildren())
-                            random_image = random.choice(images)
-                            if (random_image.getId() not in processed_image_ids and
-                                    random_image.getPrimaryPixels().getSizeC() > 1 and
-                                    random_image.getPrimaryPixels().getSizeX() > MIN_SIZE and
-                                    random_image.getPrimaryPixels().getSizeY() > MIN_SIZE):
-                                foundProject = True
-                                processed_image_ids.add(random_image.getId())
-=======
         projects = list(conn.getObjects("Project"))
         attribute_name = "Imaging Method"
         search_terms = ["fluorescence", "confocal"]
@@ -344,7 +178,6 @@
                         if key == attribute_name:
                             if any(term.lower() in value.lower() for term in search_terms):
                                 found_imaging_method = True
->>>>>>> c2dc60ef
                                 break
                 if found_imaging_method:
                     break
